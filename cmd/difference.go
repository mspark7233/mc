--- conflicted
+++ resolved
@@ -170,7 +170,6 @@
 	return difference(ctx, sourceClnt, targetClnt, false, false, true, DirFirst)
 }
 
-<<<<<<< HEAD
 func isCP949(s string) bool {
         ret := false
         sz := len(s)
@@ -213,10 +212,7 @@
         return s
 }
 
-func differenceInternal(ctx context.Context, sourceClnt, targetClnt Client, sourceURL, targetURL string, isMetadata bool, isRecursive, returnSimilar bool, dirOpt DirOpt, diffCh chan<- diffMessage) *probe.Error {
-=======
 func differenceInternal(ctx context.Context, sourceClnt, targetClnt Client, isMetadata bool, isRecursive, returnSimilar bool, dirOpt DirOpt, diffCh chan<- diffMessage) *probe.Error {
->>>>>>> f13defa5
 	// Set default values for listing.
 	srcCh := sourceClnt.List(ctx, ListOptions{Recursive: isRecursive, WithMetadata: isMetadata, ShowDir: dirOpt})
 	tgtCh := targetClnt.List(ctx, ListOptions{Recursive: isRecursive, WithMetadata: isMetadata, ShowDir: dirOpt})
@@ -265,13 +261,9 @@
 			continue
 		}
 
-<<<<<<< HEAD
-		srcSuffix := iconvCP949ToUTF8(strings.TrimPrefix(srcCtnt.URL.String(), sourceURL))
-		tgtSuffix := strings.TrimPrefix(tgtCtnt.URL.String(), targetURL)
-=======
+		//srcSuffix := iconvCP949ToUTF8(strings.TrimPrefix(srcCtnt.URL.String(), sourceURL))
 		srcSuffix := strings.TrimPrefix(srcCtnt.URL.String(), sourceClnt.GetURL().String())
 		tgtSuffix := strings.TrimPrefix(tgtCtnt.URL.String(), targetClnt.GetURL().String())
->>>>>>> f13defa5
 
 		current := urlJoinPath(targetClnt.GetURL().String(), srcSuffix)
 		expected := urlJoinPath(targetClnt.GetURL().String(), tgtSuffix)
